package deso

import (
	"encoding/hex"
	"encoding/json"
	"fmt"
	"strconv"

	"github.com/coinbase/rosetta-sdk-go/types"
	"github.com/deso-protocol/core/lib"
)

func (node *Node) GetBlock(hash string) *types.Block {
	hashBytes, err := hex.DecodeString(hash)
	if err != nil {
		return nil
	}

	blockHash := &lib.BlockHash{}
	copy(blockHash[:], hashBytes[:])

	blockchain := node.GetBlockchain()
	block := blockchain.GetBlock(blockHash)
	if block == nil {
		return nil
	}

	return node.convertBlock(block)
}

func (node *Node) GetBlockAtHeight(height int64) *types.Block {
	blockchain := node.GetBlockchain()
	block := blockchain.GetBlockAtHeight(uint32(height))
	if block == nil {
		return nil
	}

	return node.convertBlock(block)
}

func (node *Node) CurrentBlock() *types.Block {
	blockchain := node.GetBlockchain()

	return node.GetBlockAtHeight(int64(blockchain.BlockTip().Height))
}

func (node *Node) convertBlock(block *lib.MsgDeSoBlock) *types.Block {
	blockchain := node.GetBlockchain()

	blockHash, _ := block.Hash()

	blockIdentifier := &types.BlockIdentifier{
		Index: int64(block.Header.Height),
		Hash:  blockHash.String(),
	}

	var parentBlockIdentifier *types.BlockIdentifier
	if block.Header.Height == 0 {
		parentBlockIdentifier = blockIdentifier
	} else {
		parentBlock := blockchain.GetBlock(block.Header.PrevBlockHash)
		parentBlockHash, _ := parentBlock.Hash()
		parentBlockIdentifier = &types.BlockIdentifier{
			Index: int64(parentBlock.Header.Height),
			Hash:  parentBlockHash.String(),
		}
	}

	transactions := []*types.Transaction{}

	// Fetch the Utxo ops for this block
	utxoOpsForBlock, _ := node.Index.GetUtxoOps(block)

	// TODO: Can we be smarter about this size somehow?
	// 2x number of transactions feels like a good enough proxy for now
	spentUtxos := make(map[lib.UtxoKey]uint64, 2*len(utxoOpsForBlock))

	// Find all spent UTXOs for this block
	for _, utxoOps := range utxoOpsForBlock {
		for _, utxoOp := range utxoOps {
			if utxoOp.Type == lib.OperationTypeSpendUtxo {
				spentUtxos[*utxoOp.Entry.UtxoKey] = utxoOp.Entry.AmountNanos
			}
		}
	}

	for txnIndexInBlock, txn := range block.Txns {
		metadataJSON, _ := json.Marshal(txn.TxnMeta)

		var metadata map[string]interface{}
		_ = json.Unmarshal(metadataJSON, &metadata)

		txnHash := txn.Hash().String()
		transaction := &types.Transaction{
			TransactionIdentifier: &types.TransactionIdentifier{Hash: txnHash},
			Metadata:              metadata,
		}

		var ops []*types.Operation

		for _, input := range txn.TxInputs {
			// Fetch the input amount from Rosetta Index
			spentAmount, amountExists := spentUtxos[lib.UtxoKey{
				TxID:  input.TxID,
				Index: input.Index,
			}]
			if !amountExists {
				fmt.Printf("Error: input missing for txn %v index %v\n", lib.PkToStringBoth(input.TxID[:]), input.Index)
			}

			amount := &types.Amount{
				Value:    strconv.FormatInt(int64(spentAmount)*-1, 10),
				Currency: &Currency,
			}

			op := &types.Operation{
				OperationIdentifier: &types.OperationIdentifier{
					Index: int64(len(ops)),
				},

				Account: &types.AccountIdentifier{
					Address: lib.Base58CheckEncode(txn.PublicKey, false, node.Params),
				},

				Amount: amount,

				Status: &SuccessStatus,
				Type:   InputOpType,
			}

			ops = append(ops, op)
		}

		for _, output := range txn.TxOutputs {
			op := &types.Operation{
				OperationIdentifier: &types.OperationIdentifier{
					Index: int64(len(ops)),
				},

				Account: &types.AccountIdentifier{
					Address: lib.Base58CheckEncode(output.PublicKey, false, node.Params),
				},

				Amount: &types.Amount{
					Value:    strconv.FormatUint(output.AmountNanos, 10),
					Currency: &Currency,
				},

				Status: &SuccessStatus,
				Type:   OutputOpType,
			}

			ops = append(ops, op)
		}

		// Add all the special ops for specific txn types.
		if len(utxoOpsForBlock) > 0 {
			utxoOpsForTxn := utxoOpsForBlock[txnIndexInBlock]

			// Add implicit outputs from UtxoOps
			implicitOutputs := node.getImplicitOutputs(txn, utxoOpsForTxn, len(ops))
			ops = append(ops, implicitOutputs...)

			// Add inputs/outputs for creator coins
			creatorCoinOps := node.getCreatorCoinOps(txn, utxoOpsForTxn, len(ops))
			ops = append(ops, creatorCoinOps...)

			// Add inputs/outputs for swap identity
			swapIdentityOps := node.getSwapIdentityOps(txn, utxoOpsForTxn, len(ops))
			ops = append(ops, swapIdentityOps...)

			// Add inputs for accept nft bid
			acceptNftOps := node.getAcceptNFTOps(txn, utxoOpsForTxn, len(ops))
			ops = append(ops, acceptNftOps...)

			// Add inputs for bids on Buy Now NFTs
			buyNowNftBidOps := node.getBuyNowNFTBidOps(txn, utxoOpsForTxn, len(ops))
			ops = append(ops, buyNowNftBidOps...)

			// Add inputs for update profile
			updateProfileOps := node.getUpdateProfileOps(txn, utxoOpsForTxn, len(ops))
			ops = append(ops, updateProfileOps...)
		}

		transaction.Operations = squashOperations(ops)

		transactions = append(transactions, transaction)
	}

	return &types.Block{
		BlockIdentifier:       blockIdentifier,
		ParentBlockIdentifier: parentBlockIdentifier,
		Timestamp:             int64(block.Header.TstampSecs) * 1000,
		Transactions:          transactions,
	}
}

type partialAccountIdentifier struct {
	Address    string
	SubAddress string
}

func squashOperations(ops []*types.Operation) []*types.Operation {
	opMap := make(map[partialAccountIdentifier]int64, len(ops))
	var squashedOps []*types.Operation
	nextOp := int64(0)

	for _, op := range ops {
		account := newPartialAccountIdentifier(op.Account)
		opIndex, exists := opMap[account]

		if exists {
			existingOp := squashedOps[opIndex]
			oldAmount, _ := strconv.ParseInt(existingOp.Amount.Value, 10, 64)
			addAmount, _ := strconv.ParseInt(op.Amount.Value, 10, 64)
			existingOp.Amount.Value = strconv.FormatInt(oldAmount+addAmount, 10)
		} else {
			opMap[account] = nextOp
			op.OperationIdentifier.Index = nextOp
			squashedOps = append(squashedOps, op)
			nextOp += 1
		}
	}

	return squashedOps
}

func newPartialAccountIdentifier(accountIdentifier *types.AccountIdentifier) partialAccountIdentifier {
	if accountIdentifier.SubAccount != nil {
		return partialAccountIdentifier{
			Address:    accountIdentifier.Address,
			SubAddress: accountIdentifier.SubAccount.Address,
		}
	} else {
		return partialAccountIdentifier{
			Address: accountIdentifier.Address,
		}
	}
}

func (node *Node) getCreatorCoinOps(txn *lib.MsgDeSoTxn, utxoOpsForTxn []*lib.UtxoOperation, numOps int) []*types.Operation {
	// If we're not dealing with a CreatorCoin txn then we don't have any creator
	// coin ops to add.
	if txn.TxnMeta.GetTxnType() != lib.TxnTypeCreatorCoin {
		return nil
	}
	// We extract the metadata and assume that we're dealing with a creator coin txn.
	txnMeta := txn.TxnMeta.(*lib.CreatorCoinMetadataa)

	var operations []*types.Operation

	// Extract creator public key
	creatorPublicKey := lib.PkToString(txnMeta.ProfilePublicKey, node.Params)

	// Extract the CreatorCoinOperation from tne UtxoOperations passed in
	var creatorCoinOp *lib.UtxoOperation
	for _, utxoOp := range utxoOpsForTxn {
		if utxoOp.Type == lib.OperationTypeCreatorCoin {
			creatorCoinOp = utxoOp
			break
		}
	}
	if creatorCoinOp == nil {
		fmt.Printf("Error: Missing UtxoOperation for CreaotrCoin txn: %v\n", txn.Hash())
		return nil
	}

	account := &types.AccountIdentifier{
		Address: creatorPublicKey,
		SubAccount: &types.SubAccountIdentifier{
			Address: CreatorCoin,
		},
	}

	// This amount is negative for sells and positive for buys
	amount := &types.Amount{
		Value:    strconv.FormatInt(creatorCoinOp.CreatorCoinDESOLockedNanosDiff, 10),
		Currency: &Currency,
	}

	if txnMeta.OperationType == lib.CreatorCoinOperationTypeSell {
		// Selling a creator coin uses the creator coin as input
		operations = append(operations, &types.Operation{
			OperationIdentifier: &types.OperationIdentifier{
				Index: int64(numOps),
			},
			Type:    InputOpType,
			Status:  &SuccessStatus,
			Account: account,
			Amount:  amount,
		})
	} else if txnMeta.OperationType == lib.CreatorCoinOperationTypeBuy {
		// Buying the creator coin generates an output for the creator coin
		operations = append(operations, &types.Operation{
			OperationIdentifier: &types.OperationIdentifier{
				Index: int64(numOps),
			},
			Type:    OutputOpType,
			Status:  &SuccessStatus,
			Account: account,
			Amount:  amount,
		})
	}

	return operations
}

func (node *Node) getSwapIdentityOps(txn *lib.MsgDeSoTxn, utxoOpsForTxn []*lib.UtxoOperation, numOps int) []*types.Operation {
	// We only deal with SwapIdentity txns in this function
	if txn.TxnMeta.GetTxnType() != lib.TxnTypeSwapIdentity {
		return nil
	}
	realTxMeta := txn.TxnMeta.(*lib.SwapIdentityMetadataa)

	// Extract the SwapIdentity op
	var swapIdentityOp *lib.UtxoOperation
	for _, utxoOp := range utxoOpsForTxn {
		if utxoOp.Type == lib.OperationTypeSwapIdentity {
			swapIdentityOp = utxoOp
			break
		}
	}
	if swapIdentityOp == nil {
		fmt.Printf("Error: Missing UtxoOperation for SwapIdentity txn: %v\n", txn.Hash())
		return nil
	}

	var operations []*types.Operation

	fromAccount := &types.AccountIdentifier{
		Address: lib.PkToString(realTxMeta.FromPublicKey, node.Params),
		SubAccount: &types.SubAccountIdentifier{
			Address: CreatorCoin,
		},
	}

	toAccount := &types.AccountIdentifier{
		Address: lib.PkToString(realTxMeta.ToPublicKey, node.Params),
		SubAccount: &types.SubAccountIdentifier{
			Address: CreatorCoin,
		},
	}

	// ToDeSoLockedNanos and FromDeSoLockedNanos
	// are the total DESO locked for the respective accounts after the swap has occurred.

	// We subtract the now-swaped amounts from the opposite accounts
	operations = append(operations, &types.Operation{
		OperationIdentifier: &types.OperationIdentifier{
			Index: int64(numOps),
		},
		Type:    InputOpType,
		Status:  &SuccessStatus,
		Account: fromAccount,
		Amount: &types.Amount{
			Value:    strconv.FormatInt(int64(swapIdentityOp.SwapIdentityFromDESOLockedNanos)*-1, 10),
			Currency: &Currency,
		},
	})

	operations = append(operations, &types.Operation{
		OperationIdentifier: &types.OperationIdentifier{
			Index: int64(numOps) + 1,
		},
		Type:    InputOpType,
		Status:  &SuccessStatus,
		Account: toAccount,
		Amount: &types.Amount{
			Value:    strconv.FormatInt(int64(swapIdentityOp.SwapIdentityToDESOLockedNanos)*-1, 10),
			Currency: &Currency,
		},
	})

	// Then we add the now-swapped amounts to the correct accounts
	operations = append(operations, &types.Operation{
		OperationIdentifier: &types.OperationIdentifier{
			Index: int64(numOps) + 2,
		},
		Type:    OutputOpType,
		Status:  &SuccessStatus,
		Account: fromAccount,
		Amount: &types.Amount{
			Value:    strconv.FormatUint(swapIdentityOp.SwapIdentityToDESOLockedNanos, 10),
			Currency: &Currency,
		},
	})

	operations = append(operations, &types.Operation{
		OperationIdentifier: &types.OperationIdentifier{
			Index: int64(numOps) + 3,
		},
		Type:    OutputOpType,
		Status:  &SuccessStatus,
		Account: toAccount,
		Amount: &types.Amount{
			Value:    strconv.FormatUint(swapIdentityOp.SwapIdentityFromDESOLockedNanos, 10),
			Currency: &Currency,
		},
	})

	return operations
}

func (node *Node) getAcceptNFTOps(txn *lib.MsgDeSoTxn, utxoOpsForTxn []*lib.UtxoOperation, numOps int) []*types.Operation {
	if txn.TxnMeta.GetTxnType() != lib.TxnTypeAcceptNFTBid {
		return nil
	}
	realTxnMeta := txn.TxnMeta.(*lib.AcceptNFTBidMetadata)

	// Extract the AcceptNFTBid op
	var acceptNFTOp *lib.UtxoOperation
	for _, utxoOp := range utxoOpsForTxn {
		if utxoOp.Type == lib.OperationTypeAcceptNFTBid {
			acceptNFTOp = utxoOp
			break
		}
	}
	if acceptNFTOp == nil {
		fmt.Printf("Error: Missing UtxoOperation for AcceptNFTBid txn: %v\n", txn.Hash())
		return nil
	}

	var operations []*types.Operation

	royaltyAccount := &types.AccountIdentifier{
		Address: lib.PkToString(acceptNFTOp.AcceptNFTBidCreatorPublicKey, node.Params),
		SubAccount: &types.SubAccountIdentifier{
			Address: CreatorCoin,
		},
	}

	// Add an operation for each bidder input we consume
	totalBidderInput := int64(0)
	for _, input := range realTxnMeta.BidderInputs {
		// TODO(performance): This function is a bit inefficient because it runs through *all*
		// the UTXOOps every time.
		inputAmount := node.getInputAmount(input, utxoOpsForTxn)
		if inputAmount == nil {
			fmt.Printf("Error: AcceptNFTBid input was null for input: %v", input)
			return nil
		}

		// Track the total amount the bidder had as input
		currentInputValue, err := strconv.ParseInt(inputAmount.Value, 10, 64)
		if err != nil {
			fmt.Printf("Error: Could not parse input amount in AcceptNFTBid: %v\n", err)
			return nil
		}
		totalBidderInput += currentInputValue

		operations = append(operations, &types.Operation{
			OperationIdentifier: &types.OperationIdentifier{
				Index: int64(numOps),
			},
			Type:   InputOpType,
			Status: &SuccessStatus,
			Account: &types.AccountIdentifier{
				Address: lib.PkToString(acceptNFTOp.AcceptNFTBidBidderPublicKey, node.Params),
			},
			Amount: inputAmount,
		})

		numOps += 1
	}

	// Note that the implicit bidder change output is covered by another
	// function that adds implicit outputs automatically using the UtxoOperations

	// Add an output representing the creator coin royalty only if there
	// are enough creator coins in circulation
	//
	// TODO: This if statement is needed temporarily to fix a bug whereby
	// AcceptNFTBidCreatorRoyaltyNanos is non-zero even when the royalty given
	// was zero due to this check in consensus.
<<<<<<< HEAD
	if acceptNFTOp.PrevCoinEntry.CoinsInCirculationNanos.Uint64() >= node.Params.CreatorCoinAutoSellThresholdNanos &&
		acceptNFTOp.AcceptNFTBidCreatorRoyaltyNanos > 0 {
=======
	if acceptNFTOp.PrevCoinEntry.CoinsInCirculationNanos.Uint64() >= node.Params.CreatorCoinAutoSellThresholdNanos {
>>>>>>> aff6a12f
		operations = append(operations, &types.Operation{
			OperationIdentifier: &types.OperationIdentifier{
				Index: int64(numOps),
			},
			Type:    OutputOpType,
			Status:  &SuccessStatus,
			Account: royaltyAccount,
			Amount: &types.Amount{
				Value:    strconv.FormatUint(acceptNFTOp.AcceptNFTBidCreatorRoyaltyNanos, 10),
				Currency: &Currency,
			},
		})
		numOps += 1
	}

	// Add outputs for each additional creator coin royalty
	for _, publicKeyRoyaltyPair := range acceptNFTOp.AcceptNFTBidAdditionalCoinRoyalties {
		if publicKeyRoyaltyPair.RoyaltyAmountNanos == 0 {
			continue
		}
		coinRoyaltyAccount := &types.AccountIdentifier{
			Address: lib.PkToString(publicKeyRoyaltyPair.PublicKey, node.Params),
			SubAccount: &types.SubAccountIdentifier{
				Address: CreatorCoin,
			},
		}
		operations = append(operations, &types.Operation{
			OperationIdentifier: &types.OperationIdentifier{
				Index: int64(numOps),
			},
			Type:    OutputOpType,
			Status:  &SuccessStatus,
			Account: coinRoyaltyAccount,
			Amount: &types.Amount{
				Value:    strconv.FormatUint(publicKeyRoyaltyPair.RoyaltyAmountNanos, 10),
				Currency: &Currency,
			},
		})
		numOps += 1
	}

	return operations
}

func (node *Node) getBuyNowNFTBidOps(txn *lib.MsgDeSoTxn, utxoOpsForTxn []*lib.UtxoOperation, numOps int) []*types.Operation {
	if txn.TxnMeta.GetTxnType() != lib.TxnTypeNFTBid {
		return nil
	}

	// Extract the NFTBid op
	var nftBidOp *lib.UtxoOperation
	for _, utxoOp := range utxoOpsForTxn {
		if utxoOp.Type == lib.OperationTypeNFTBid {
			nftBidOp = utxoOp
			break
		}
	}
	if nftBidOp == nil {
		fmt.Printf("Error: Missing UtxoOperation for NFTBid txn: %v\n", txn.Hash())
		return nil
	}

	// We only care about NFT bids that generate creator royalties. This only occurs for NFT bids on Buy Now NFTs that
	// exceed the Buy Now Price. Only NFT bids that exceed the Buy Now Price on Buy Now NFTs will have
	// NFTBidCreatorRoyaltyNanos > 0.
	var operations []*types.Operation

	royaltyAccount := &types.AccountIdentifier{
		Address: lib.PkToString(nftBidOp.NFTBidCreatorPublicKey, node.Params),
		SubAccount: &types.SubAccountIdentifier{
			Address: CreatorCoin,
		},
	}

	// Add an output representing the creator coin royalty only if there
	// are enough creator coins in circulation
	//
	// TODO: This if statement is needed temporarily to fix a bug whereby
	// NFTBidCreatorRoyaltyNanos is non-zero even when the royalty given
	// was zero due to this check in consensus.
<<<<<<< HEAD
	if nftBidOp.PrevCoinEntry.CoinsInCirculationNanos.Uint64() >= node.Params.CreatorCoinAutoSellThresholdNanos &&
		nftBidOp.NFTBidCreatorRoyaltyNanos > 0 {
=======
	if nftBidOp.PrevCoinEntry.CoinsInCirculationNanos.Uint64() >= node.Params.CreatorCoinAutoSellThresholdNanos {
>>>>>>> aff6a12f
		operations = append(operations, &types.Operation{
			OperationIdentifier: &types.OperationIdentifier{
				Index: int64(numOps),
			},
			Type:    OutputOpType,
			Status:  &SuccessStatus,
			Account: royaltyAccount,
			Amount: &types.Amount{
				Value:    strconv.FormatUint(nftBidOp.NFTBidCreatorRoyaltyNanos, 10),
				Currency: &Currency,
			},
		})
		numOps += 1
	}

	// Add outputs for each additional creator coin royalty
	for _, publicKeyRoyaltyPair := range nftBidOp.NFTBidAdditionalCoinRoyalties {
		if publicKeyRoyaltyPair.RoyaltyAmountNanos == 0 {
			continue
		}
		coinRoyaltyAccount := &types.AccountIdentifier{
			Address: lib.PkToString(publicKeyRoyaltyPair.PublicKey, node.Params),
			SubAccount: &types.SubAccountIdentifier{
				Address: CreatorCoin,
			},
		}
		operations = append(operations, &types.Operation{
			OperationIdentifier: &types.OperationIdentifier{
				Index: int64(numOps),
			},
			Type:    OutputOpType,
			Status:  &SuccessStatus,
			Account: coinRoyaltyAccount,
			Amount: &types.Amount{
				Value:    strconv.FormatUint(publicKeyRoyaltyPair.RoyaltyAmountNanos, 10),
				Currency: &Currency,
			},
		})
		numOps += 1
	}

	return operations
}

func (node *Node) getUpdateProfileOps(txn *lib.MsgDeSoTxn, utxoOpsForTxn []*lib.UtxoOperation, numOps int) []*types.Operation {
	if txn.TxnMeta.GetTxnType() != lib.TxnTypeUpdateProfile {
		return nil
	}

	var operations []*types.Operation
	var amount *types.Amount

	for _, utxoOp := range utxoOpsForTxn {
		if utxoOp.Type == lib.OperationTypeUpdateProfile {
			if utxoOp.ClobberedProfileBugDESOLockedNanos > 0 {
				amount = &types.Amount{
					Value:    strconv.FormatInt(int64(utxoOp.ClobberedProfileBugDESOLockedNanos)*-1, 10),
					Currency: &Currency,
				}
			}
			break
		}
	}

	if amount == nil {
		return nil
	}

	// Add an input representing the clobbered nanos
	operations = append(operations, &types.Operation{
		OperationIdentifier: &types.OperationIdentifier{
			Index: int64(numOps),
		},
		Type:   InputOpType,
		Status: &SuccessStatus,
		Account: &types.AccountIdentifier{
			Address: lib.Base58CheckEncode(txn.PublicKey, false, node.Params),
			SubAccount: &types.SubAccountIdentifier{
				Address: CreatorCoin,
			},
		},
		Amount: amount,
	})

	return operations
}

func (node *Node) getImplicitOutputs(txn *lib.MsgDeSoTxn, utxoOpsForTxn []*lib.UtxoOperation, numOps int) []*types.Operation {
	var operations []*types.Operation
	numOutputs := uint32(len(txn.TxOutputs))

	for _, utxoOp := range utxoOpsForTxn {
		if utxoOp.Type == lib.OperationTypeAddUtxo &&
			utxoOp.Entry != nil && utxoOp.Entry.UtxoKey != nil &&
			utxoOp.Entry.UtxoKey.Index >= numOutputs {

			operations = append(operations, &types.Operation{
				OperationIdentifier: &types.OperationIdentifier{
					Index: int64(numOps),
				},

				Account: &types.AccountIdentifier{
					Address: lib.Base58CheckEncode(utxoOp.Entry.PublicKey, false, node.Params),
				},

				Amount: &types.Amount{
					Value:    strconv.FormatUint(utxoOp.Entry.AmountNanos, 10),
					Currency: &Currency,
				},

				Status: &SuccessStatus,
				Type:   OutputOpType,
			})

			numOps += 1
		}
	}

	return operations
}

func (node *Node) getInputAmount(input *lib.DeSoInput, utxoOpsForTxn []*lib.UtxoOperation) *types.Amount {
	amount := types.Amount{}

	// Fix for returning input amounts for genesis block transactions
	// This is needed because we don't generate UtxoOperations for the genesis
	zeroBlockHash := lib.BlockHash{}
	if input.TxID == zeroBlockHash {
		output := node.Params.GenesisBlock.Txns[0].TxOutputs[input.Index]
		amount.Value = strconv.FormatInt(int64(output.AmountNanos)*-1, 10)
		amount.Currency = &Currency
		return &amount
	}

	// Iterate over the UtxoOperations created by the txn to find the one corresponding to the index specified.
	for _, utxoOp := range utxoOpsForTxn {
		if utxoOp.Type == lib.OperationTypeSpendUtxo &&
			utxoOp.Entry != nil && utxoOp.Entry.UtxoKey != nil &&
			utxoOp.Entry.UtxoKey.TxID == input.TxID &&
			utxoOp.Entry.UtxoKey.Index == input.Index {

			amount.Value = strconv.FormatInt(int64(utxoOp.Entry.AmountNanos)*-1, 10)
			amount.Currency = &Currency
			return &amount
		}
	}

	// If we get here then we failed to find the input we were looking for.
	fmt.Printf("Error: input missing for txn %v index %v\n", lib.PkToStringBoth(input.TxID[:]), input.Index)
	return nil
}<|MERGE_RESOLUTION|>--- conflicted
+++ resolved
@@ -472,12 +472,8 @@
 	// TODO: This if statement is needed temporarily to fix a bug whereby
 	// AcceptNFTBidCreatorRoyaltyNanos is non-zero even when the royalty given
 	// was zero due to this check in consensus.
-<<<<<<< HEAD
 	if acceptNFTOp.PrevCoinEntry.CoinsInCirculationNanos.Uint64() >= node.Params.CreatorCoinAutoSellThresholdNanos &&
 		acceptNFTOp.AcceptNFTBidCreatorRoyaltyNanos > 0 {
-=======
-	if acceptNFTOp.PrevCoinEntry.CoinsInCirculationNanos.Uint64() >= node.Params.CreatorCoinAutoSellThresholdNanos {
->>>>>>> aff6a12f
 		operations = append(operations, &types.Operation{
 			OperationIdentifier: &types.OperationIdentifier{
 				Index: int64(numOps),
@@ -558,12 +554,7 @@
 	// TODO: This if statement is needed temporarily to fix a bug whereby
 	// NFTBidCreatorRoyaltyNanos is non-zero even when the royalty given
 	// was zero due to this check in consensus.
-<<<<<<< HEAD
-	if nftBidOp.PrevCoinEntry.CoinsInCirculationNanos.Uint64() >= node.Params.CreatorCoinAutoSellThresholdNanos &&
-		nftBidOp.NFTBidCreatorRoyaltyNanos > 0 {
-=======
 	if nftBidOp.PrevCoinEntry.CoinsInCirculationNanos.Uint64() >= node.Params.CreatorCoinAutoSellThresholdNanos {
->>>>>>> aff6a12f
 		operations = append(operations, &types.Operation{
 			OperationIdentifier: &types.OperationIdentifier{
 				Index: int64(numOps),
