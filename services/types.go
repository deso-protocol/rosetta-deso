package services

type preprocessOptions struct {
	// The from public key is used to gather UTXOs in the metadata portion. This
	// obviates the need to rely on UTXOs in the Rosetta API, and supports a future
	// shift away from UTXOs to balance model.
	FromPublicKey string `json:"from_public_key"`

	// The outputs are used to compute the fee estimate in the metadata portion.
	DeSoOutputs []*desoOutput `json:"deso_outputs"`

	// Allow legacy manual selection of UTXOs
	LegacyUTXOSelection bool         `json:"legacy_utxo_selection"` // Deprecated
	DeSoInputs          []*desoInput `json:"deso_inputs"`           // Deprecated
}

type desoOutput struct {
	PublicKey   string
	AmountNanos uint64
}

type desoInput struct {
	// The 32-byte transaction id where the unspent output occurs.
	TxHex string
	// The index within the txn where the unspent output occurs.
	Index uint32
}

type constructionMetadata struct {
	FeePerKB uint64 `json:"fee_per_kb"`

	// This transaction is used to estimate the fee in the metadata portion. The inputs
	// on this transaction are also used in the offline portion in order to construct the
	// final transaction.
	DeSoSampleTxnHex string `json:"deso_sample_txn_hex"`

	// Allow legacy manual selection of UTXOs
	LegacyUTXOSelection bool `json:"legacy_utxo_selection"` // Deprecated
}

type transactionMetadata struct {
<<<<<<< HEAD
	Transaction  []byte   `json:"transaction"`
	InputAmounts []string `json:"input_amount"`

	// Allow legacy manual selection of UTXOs
	LegacyUTXOSelection bool `json:"legacy_utxo_selection"` // Deprecated
=======
	Transaction []byte `json:"transaction"`
	InputAmount string `json:"input_amount"`
>>>>>>> 3864d6c3
}

type amountMetadata struct {
	Confirmations uint64 `json:"confirmations"`
}<|MERGE_RESOLUTION|>--- conflicted
+++ resolved
@@ -39,16 +39,15 @@
 }
 
 type transactionMetadata struct {
-<<<<<<< HEAD
 	Transaction  []byte   `json:"transaction"`
 	InputAmounts []string `json:"input_amount"`
 
 	// Allow legacy manual selection of UTXOs
 	LegacyUTXOSelection bool `json:"legacy_utxo_selection"` // Deprecated
-=======
-	Transaction []byte `json:"transaction"`
-	InputAmount string `json:"input_amount"`
->>>>>>> 3864d6c3
+}
+
+type amountMetadata struct {
+	Confirmations uint64 `json:"confirmations"`
 }
 
 type amountMetadata struct {
